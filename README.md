# CarrierWave for Mongoid

This gem adds support for Mongoid and MongoDB's GridFS to
[CarrierWave](https://github.com/jnicklas/carrierwave/)

This functionality used to be part of CarrierWave but has since been extracted
into this gem.

## Installation

Install the latest release:

    gem install carrierwave-mongoid

Require it in your code:

    require 'carrierwave/mongoid'

Or, in Rails you can add it to your Gemfile:

    gem 'carrierwave-mongoid', :require => 'carrierwave/mongoid'

## Getting Started

Follow the "Getting Started" directions in the main
[Carrierwave repository](https://raw.github.com/jnicklas/carrierwave/).

[Suggested] Add the field to your attr_accessor list for mass assignment
protection:

    attr_accessible :avatar, :avatar_cache

Now you can cache files by assigning them to the attribute; they will
automatically be stored when the record is saved. Ex:

    u = User.new
    u.avatar = File.open('somewhere')
    u.save!

## Using MongoDB's GridFS store

<<<<<<< HEAD
You can configure Carrierwave to use GridFS instead of the filesystem. For example:

```ruby
CarrierWave.configure do |config|
  config.grid_fs_database = 'my_mongo_database'
  config.grid_fs_host = 'mongo.example.com'
end
```

The defaults are `carrierwave` and `localhost`.

And then in your uploader, set the storage to `:grid_fs`:
=======
In your uploader, set the storage to `:grid_fs`:
>>>>>>> fb61fb90

```ruby
class AvatarUploader < CarrierWave::Uploader::Base
  storage :grid_fs
end
```

Since GridFS doesn't make the files available via HTTP, you'll need to stream
them yourself. In Rails for example, you could use the `send_data` method. You
can optionally tell CarrierWave the URL you will serve your images from,
allowing it to generate the correct URL, by setting eg:

```ruby
CarrierWave.configure do |config|
  config.grid_fs_access_url = "/systems/uploads"
end
```

Bringing it all together, you can also configure Carrierwave to use Mongoid's
database connection and default all storage to GridFS. That might look something
like this:

```ruby
CarrierWave.configure do |config|
  config.grid_fs_connection = Mongoid.database
  config.storage = :grid_fs
  config.root = Rails.root.join('tmp')
  config.cache_dir = "uploads"
end
```

## Version differences

### 0.2.x

carrierwave-mongoid ~> 0.2.0 is only compatible with Rails 3.2 or higher.

### 0.1.x

carrierwave-mongoid ~> 0.1.1 depends on carrierwave ~> 0.5.7. This version of
carrierwave is only compatible with Rails 3.1 or earlier.

### Changes from earlier versions of CarrierWave <= 0.5.6

CarrierWave used to have built-in Mongoid support. This gem replaces that
support and only only supports Mongoid ~> 2.1

You can use `upload_identifier` to retrieve the original name of the uploaded file.

In the earlier version, the mount_uploader-method for mongoid had been defined
in lib/carrierwave/orm/mongoid. This code has been moved to
carrierwave/mongoid. If you update from earlier versions, don't forget to adjust
your require accordingly in your carrierwave-initializer.

The default mount column used to be the name of the upload column plus
`_filename`. Now it is simply the name of the column. Most of the time, the
column was called `upload`, so it would have been mounted to `upload_filename`.
If you'd like to avoid a database migration, simply use the `:mount_on` option
to specify the field name explicitly. Therefore, you only have to add a
`_filename` to your column name. For example, if your column is called
`:upload`:

```ruby
class Dokument
  mount_uploader :upload, DokumentUploader, mount_on: :upload_filename
end
```

## Known issues and limitations

Note that files mounted in embedded documents aren't saved when parent documents
are saved. By default, mongoid does not cascade callbacks on embedded
documents. In order to save the attached files on embedded documents, you must
either explicitly call save on the embedded documents or you must configure the
embedded association to cascade the callbacks automatically. For example:

```ruby
class User
  embeds_many :pictures, cascade_callbacks: true
end
```

You can read more about this [here](https://github.com/jnicklas/carrierwave/issues#issue/81)<|MERGE_RESOLUTION|>--- conflicted
+++ resolved
@@ -39,22 +39,7 @@
 
 ## Using MongoDB's GridFS store
 
-<<<<<<< HEAD
-You can configure Carrierwave to use GridFS instead of the filesystem. For example:
-
-```ruby
-CarrierWave.configure do |config|
-  config.grid_fs_database = 'my_mongo_database'
-  config.grid_fs_host = 'mongo.example.com'
-end
-```
-
-The defaults are `carrierwave` and `localhost`.
-
-And then in your uploader, set the storage to `:grid_fs`:
-=======
 In your uploader, set the storage to `:grid_fs`:
->>>>>>> fb61fb90
 
 ```ruby
 class AvatarUploader < CarrierWave::Uploader::Base
